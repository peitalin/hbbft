--- conflicted
+++ resolved
@@ -194,17 +194,16 @@
         QueueingHoneyBadgerBuilder::new(netinfo)
     }
 
-<<<<<<< HEAD
     fn step(
         &mut self,
         fault_log: FaultLog<NodeUid>,
     ) -> Result<QueueingHoneyBadgerStep<Tx, NodeUid>> {
         Ok(Step::new(self.output.drain(0..).collect(), fault_log))
-=======
+    }
+
     /// Returns a reference to the internal `DynamicHoneyBadger` instance.
     pub fn dyn_hb(&self) -> &DynamicHoneyBadger<Vec<Tx>, NodeUid> {
         &self.dyn_hb
->>>>>>> b30d2723
     }
 
     /// Initiates the next epoch by proposing a batch from the queue.
