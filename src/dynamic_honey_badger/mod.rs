--- conflicted
+++ resolved
@@ -138,21 +138,12 @@
         &mut self,
         sender_id: &NodeUid,
         message: Self::Message,
-<<<<<<< HEAD
     ) -> Result<DynamicHoneyBadgerStep<C, NodeUid>> {
-        let epoch = message.epoch();
+        let epoch = message.start_epoch();
         let fault_log = if epoch < self.start_epoch {
             // Obsolete message.
             FaultLog::new()
         } else if epoch > self.start_epoch {
-=======
-    ) -> Result<FaultLog<NodeUid>> {
-        let epoch = message.start_epoch();
-        if epoch < self.start_epoch {
-            return Ok(FaultLog::new()); // Obsolete message.
-        }
-        if epoch > self.start_epoch {
->>>>>>> 5f858396
             // Message cannot be handled yet. Save it for later.
             let entry = (sender_id.clone(), message);
             self.incoming_queue.push(entry);
@@ -326,13 +317,9 @@
         if start_epoch < self.start_epoch {
             let queue = mem::replace(&mut self.incoming_queue, Vec::new());
             for (sender_id, msg) in queue {
-<<<<<<< HEAD
                 let rec_step = self.handle_message(&sender_id, msg)?;
                 self.output.extend(rec_step.output);
                 fault_log.extend(rec_step.fault_log);
-=======
-                fault_log.extend(self.handle_message(&sender_id, msg)?);
->>>>>>> 5f858396
             }
         }
         Ok(fault_log)
